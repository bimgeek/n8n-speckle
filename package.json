--- conflicted
+++ resolved
@@ -17,20 +17,11 @@
   },
   "main": "index.js",
   "scripts": {
-<<<<<<< HEAD
-    "dev": "npm run watch",
-    "build": "tsc && gulp",
-    "lint": "tslint -p tsconfig.json -c tslint.json; eslint nodes credentials package.json",
-    "lintfix": "tslint --fix -p tsconfig.json -c tslint.json; eslint nodes credentials package.json --fix",
-    "watch": "tsc --watch",
-    "test": "jest"
-=======
     "build": "tsc && gulp build:icons",
     "dev": "tsc --watch",
     "format": "prettier nodes credentials --write",
-    "lint": "tslint -p tsconfig.json -c tslint.json && node_modules/eslint/bin/eslint.js ./nodes",
-    "lintfix": "tslint --fix -p tsconfig.json -c tslint.json && node_modules/eslint/bin/eslint.js --fix ./nodes"
->>>>>>> 691f1ad7
+    "lint": "tslint -p tsconfig.json -c tslint.json; eslint nodes credentials package.json",
+    "lintfix": "tslint --fix -p tsconfig.json -c tslint.json; eslint nodes credentials package.json --fix"
   },
   "files": [
     "dist"
